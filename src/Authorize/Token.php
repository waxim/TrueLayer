--- conflicted
+++ resolved
@@ -4,11 +4,8 @@
 
 use DateInterval;
 use DateTime;
-<<<<<<< HEAD
-=======
 use DateInterval;
 use DateTinterval;
->>>>>>> b442e3cb
 
 class Token
 {
@@ -41,17 +38,11 @@
             $token['refresh_token'] :
             null;
 
-<<<<<<< HEAD
-        $this->issued_at = isset($token['issued_at']) ?
-            (new DateTime($token['issued_at']))->format(DateTime::ATOM) :
-            (new DateTime)->format(DateTime::ATOM);
-=======
         $this->issued_at_unformatted = isset($token['issued_at']) ?
             (new DateTime($token['issued_at'])) :
             (new DateTime);
 
         $this->issued_at = $this->issued_at_unformatted->format(DateTime::ATOM);
->>>>>>> b442e3cb
     }
 
     /**
@@ -82,13 +73,8 @@
      */
     public function isExpired()
     {
-<<<<<<< HEAD
-        $interval = new DateInterval("PT" . $this->expires_in);
-        $expires = (clone $this->issued_at)
-=======
         $interval = new DateInterval("PT" . $this->expires_in . "S");
         $expires = (clone $this->issued_at_unformatted)
->>>>>>> b442e3cb
             ->add($interval);
 
         return $expires < (new DateTime);
